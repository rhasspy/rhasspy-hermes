--- conflicted
+++ resolved
@@ -1,12 +1,6 @@
 """Tests for rhasspyhermes"""
-<<<<<<< HEAD
 from rhasspyhermes.audioserver import AudioFrame, AudioPlayBytes, AudioPlayFinished
-=======
-import unittest
 
-from rhasspyhermes.audioserver import (AudioFrame, AudioPlayBytes,
-                                       AudioPlayFinished)
->>>>>>> 509a7830
 from rhasspyhermes.nlu import NluIntent
 from rhasspyhermes.wake import HotwordDetected
 
