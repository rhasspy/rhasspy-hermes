--- conflicted
+++ resolved
@@ -72,7 +72,7 @@
 
     @classmethod
     def topic(cls, siteId: str = "default", **kwargs) -> str:
-        #TODO refactor this
+        # TODO refactor this
         requestId = kwargs.get("requestId") or str(uuid4())
         return f"hermes/audioServer/{siteId}/playBytes/{requestId}"
 
@@ -132,20 +132,6 @@
     OUTPUT = "output"
 
 
-<<<<<<< HEAD
-@attr.s(auto_attribs=True)
-class AudioDevice:
-    """Description of an audio device."""
-
-    mode: AudioDeviceMode = attr.ib()
-    id: str = attr.ib()
-    name: str = attr.ib()
-    description: str = attr.ib()
-    working: typing.Optional[bool] = attr.ib(default=None)
-
-
-@attr.s(auto_attribs=True)
-=======
 @attr.s(auto_attribs=True, slots=True)
 class AudioDevice:
     """Description of an audio device."""
@@ -155,10 +141,10 @@
     name: str
     description: str
     working: bool = True
+    working: typing.Optional[bool] = attr.ib(default=None)
 
 
 @attr.s(auto_attribs=True, slots=True)
->>>>>>> e43940cc
 class AudioGetDevices(Message):
     """Get details for audio input devices."""
 
@@ -172,11 +158,7 @@
         return "rhasspy/audioServer/getDevices"
 
 
-<<<<<<< HEAD
-@attr.s(auto_attribs=True)
-=======
 @attr.s(auto_attribs=True, slots=True)
->>>>>>> e43940cc
 class AudioDevices(Message):
     """Response to getDevices."""
 
